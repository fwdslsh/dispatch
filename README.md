--- conflicted
+++ resolved
@@ -12,30 +12,18 @@
 
 **Get started in 30 seconds:**
 
-<<<<<<< HEAD
 ```bash
 docker run -d -p 3030:3030 \
   -e TERMINAL_KEY=your-secure-password \
   --name dispatch fwdslsh/dispatch:latest
-=======
-- **Docker** installed and running
-- At least **2GB free disk space** for container and workspace
->>>>>>> 8030e77b
 
 # Open http://localhost:3030 and start coding!
 ```
 
 ## Why Dispatch?
 
-<<<<<<< HEAD
+
 **🛡️ Security by Design**
-=======
-```bash
-# Clone and install the Dispatch CLI
-git clone https://github.com/fwdslsh/dispatch.git
-cd dispatch
-./install.sh
->>>>>>> 8030e77b
 
 - Isolated Docker containers protect your host system
 - AI agents execute in sandboxed environments
@@ -85,40 +73,13 @@
 - Cross-device synchronization
 - Shareable session logs for team debugging
 
-## 📊 Feature Comparison
-
-| Feature                   | Dispatch           | CrewAI          | OpenDevin   | Superagent         |
-| ------------------------- | ------------------ | --------------- | ----------- | ------------------ |
-| **Pricing**               | Free & Open Source | Freemium        | Open Source | Paid Plans         |
-| **Local Execution**       | ✅ Default         | ❌ Cloud Only   | ✅ Optional | ❌ Cloud Only      |
-| **Container Isolation**   | ✅ Docker          | ❌ Process Only | ✅ Docker   | ❌ Cloud Sandboxes |
-| **Session Resume**        | ✅ Cross-device    | ❌ No           | ⚠️ Limited  | ✅ Cloud Only      |
-| **Claude AI Integration** | ✅ Native          | ❌ No           | ⚠️ Plugin   | ✅ API Only        |
-| **Unattended Execution**  | ✅ Background      | ✅ Workflows    | ⚠️ Limited  | ✅ Cloud           |
-| **No Cloud Dependency**   | ✅ Local-first     | ❌ Required     | ✅ Optional | ❌ Required        |
-| **Web-based Access**      | ✅ Browser         | ✅ Dashboard    | ⚠️ Limited  | ✅ Dashboard       |
-| **Team Collaboration**    | ✅ Shared Sessions | ✅ Workspaces   | ❌ No       | ✅ Paid            |
-| **Custom Extensions**     | ✅ Adapter API     | ✅ Plugins      | ✅ Tools    | ⚠️ Limited         |
-
 ### Why Choose Dispatch?
 
-<<<<<<< HEAD
 - **Privacy First**: Your code and data stay on your infrastructure
 - **Cost Effective**: No recurring fees or usage limits
 - **Developer Control**: Full access to source code and customization
 - **Security Focused**: Isolation by design, not as an afterthought
 - **Simple Setup**: Works out of the box, no complex configuration
-=======
-| Setting           | Default Value | What It Does                                  |
-| ----------------- | ------------- | --------------------------------------------- |
-| `TERMINAL_KEY`    | `change-me`   | **🔑 Required** - Password to access Dispatch |
-| `PORT`            | `3030`        | Which port the web interface uses             |
-| `WORKSPACES_ROOT` | `/workspace`  | Default directory for workspaces              |
-| `ENABLE_TUNNEL`   | `false`       | Create public URLs for sharing                |
-| `LT_SUBDOMAIN`    | `""`          | Custom name for your public URL               |
-| `HOST_UID`        | -             | Container user ID mapping (optional)          |
-| `HOST_GID`        | -             | Container group ID mapping (optional)         |
->>>>>>> 8030e77b
 
 ## Use Cases
 
