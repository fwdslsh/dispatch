--- conflicted
+++ resolved
@@ -26,11 +26,8 @@
 # Runtime stage
 FROM node:22-bookworm-slim
 
-<<<<<<< HEAD
 # Install required packages including gosu for user switching and SSH daemon
-=======
 # Install required packages including gosu for user switching and VS Code CLI
->>>>>>> 5849c741
 RUN apt-get update \
     && apt-get install -y --no-install-recommends \
        tree jq yq build-essential \
@@ -38,11 +35,8 @@
        pkg-config \
        git gh \
        gosu \
-<<<<<<< HEAD
        openssh-server \
-=======
        curl \
->>>>>>> 5849c741
        # Dependencies for Playwright browsers
        libnss3 \
        libnspr4 \
@@ -66,7 +60,6 @@
        libasound2 \
     && rm -rf /var/lib/apt/lists/*
 
-<<<<<<< HEAD
 # Setup SSH daemon
 RUN mkdir -p /var/run/sshd /etc/ssh/keys \
     && chmod 700 /etc/ssh/keys \
@@ -76,14 +69,13 @@
     && sed -i 's/#AuthorizedKeysFile/AuthorizedKeysFile/' /etc/ssh/sshd_config \
     && echo 'AuthorizedKeysFile /etc/ssh/keys/%u_authorized_keys' >> /etc/ssh/sshd_config \
     && echo 'Port 2222' >> /etc/ssh/sshd_config
-=======
+
 # Install VS Code CLI for Remote Tunnel functionality
 RUN curl -Lk 'https://code.visualstudio.com/sha/download?build=stable&os=cli-linux-x64' --output vscode_cli.tar.gz \
     && tar -xf vscode_cli.tar.gz \
     && mv code /usr/local/bin/ \
     && rm vscode_cli.tar.gz \
     && chmod +x /usr/local/bin/code
->>>>>>> 5849c741
 
 # Set environment variables
 ARG USER_UID=1000
